--- conflicted
+++ resolved
@@ -288,11 +288,8 @@
         g.ser.write(str(float(self.leftEdits[0].text())*polarity)+"\n")
         g.ser.write(str(float(self.leftEdits[1].text())*polarity)+"\n")
         g.ser.write(str(float(self.leftEdits[2].text())*polarity)+"\n")
-<<<<<<< HEAD
 
         time.sleep(0.05)
-=======
->>>>>>> 37b23fc4
 
         g.ser.write(str(float(self.leftEdits[3].text())/1000000)+"\n")
         g.ser.write(str(float(self.leftEdits[4].text()))+"\n")
